#!/usr/bin/env python3.8
################################
# Author: N Miller, M Joyce
################################

# Importing required libraries
import matplotlib.pyplot as plt
import warnings
import numpy as np
import sys
import argparse
from scipy.interpolate import CubicSpline
from deap import base, creator, tools
import random
import Gal_GA_PP as Gal_GA
import pandas as pd
import os
for v in ("OMP_NUM_THREADS","OPENBLAS_NUM_THREADS","MKL_NUM_THREADS","NUMEXPR_NUM_THREADS"):
    os.environ.setdefault(v, "1")  # avoid BLAS thread explosion per process
os.environ.setdefault("MPLBACKEND", "Agg")  # non-GUI backend, prevents stray GUI state

import checkpoint  # checkpointing utilities
# Import plotting module
import mdf_plotting
from multiprocessing import cpu_count
import shutil
import os
import numpy as _np, random as _random, os as _os


def load_bensby_data(file_path='data/Bensby_Data.tsv'):
    obs_age_data = pd.read_csv(file_path, sep='\t')
    print(f"Loaded Bensby data with shape: {obs_age_data.shape}")
    print(f"Columns available: {list(obs_age_data.columns)}")
    return obs_age_data

# Suppress specific RuntimeWarnings
warnings.filterwarnings("ignore", category=RuntimeWarning)

# Adding custom paths
sys.path.append('../')


# Parse parameters from the 'bulge_pcard.txt' file
params = Gal_GA.parse_inlist('bulge_pcard.txt')

# Assign parsed parameters to variables
output_path = params['output_path']
os.makedirs(output_path, exist_ok=True)
shutil.copy('bulge_pcard.txt', os.path.join(output_path, 'bulge_pcard.txt'))

obs_file = params['obs_file']
iniab_header = params['iniab_header']
sn1a_header = params['sn1a_header']
sigma_2_list = params['sigma_2_list']
tmax_1_list = params['tmax_1_list']
tmax_2_list = params['tmax_2_list']
infall_timescale_1_list = params['infall_timescale_1_list']
infall_timescale_2_list = params['infall_timescale_2_list']
comp_array = params['comp_array']
sfe_array = params['sfe_array']
imf_array = params['imf_array']
imf_upper_limits = params['imf_upper_limits']
sn1a_assumptions = params['sn1a_assumptions']
stellar_yield_assumptions = params['stellar_yield_assumptions']
mgal_values = params['mgal_values']
nb_array = params['nb_array']
sn1a_rates = params['sn1a_rates']
timesteps = params['timesteps']
A2 = params['A2']
A1 = params['A1']
physical_constraints_freq = params['physical_constraints_freq']
delta_sfe_array = params['delta_sfe_array']
exploration_steps = params['exploration_steps']
popsize = params['popsize']
if popsize < 0:
    popsize = cpu_count() * (popsize * -1)

generations = params['generations']
crossover_probability = params['crossover_probability']
mutation_probability = params['mutation_probability']
tournament_size = params['tournament_size']
selection_threshold = params['selection_threshold']

obs_age_data_loss_metric = params['obs_age_data_loss_metric']
obs_age_data_target = params['obs_age_data_target']
mdf_vs_age_weight = params['mdf_vs_age_weight']

rand_seed = params['seed']
if rand_seed > 0:
    _random.seed(rand_seed)
    _np.random.seed(rand_seed)
    _os.environ['PYTHONHASHSEED'] = str(rand_seed)


# Create argument parser
parser = argparse.ArgumentParser(description='Run MDF Genetic Algorithm with optional plotting only')
parser.add_argument('--plot-only', action='store_true', help='Skip computation and only generate plots')
parser.add_argument('--results-file', type=str, default=os.path.join(output_path, 'simulation_results.csv'),
                   help='CSV file containing results (for plot-only mode)')
parser.add_argument(
    '--plot-mode',
    default='full',
    choices=['full', 'posterior_minimal'],
    help=(
        'Select which plot bundle to generate. "posterior_minimal" keeps only the MDF fit, '
        'four-panel alpha comparison, physics diagnostics, and posterior summary to match '
        'SMC-DEMC focused runs.'
    )
)
args = parser.parse_args()




output_interval = params.get('output_interval')

loss_metric = params['loss_metric']
fancy_mutation = params['fancy_mutation']
shrink_range = params['shrink_range']

# Parameters controlling mutation and augmentation scales
gaussian_sigma_scale = params.get('gaussian_sigma_scale', 0.01)
crossover_noise_fraction = params.get('crossover_noise_fraction', 0.05)
perturbation_strength = params.get('perturbation_strength', 0.1)


# Load and normalize observational data
feh, count = np.loadtxt(obs_file, usecols=(0, 1), unpack=True)
normalized_count = count / count.max()  # Normalize count for comparison

# Load the data
try:
    obs_age_data = load_bensby_data('data/Bensby_Data.tsv')
except:
    obs_age_data = load_bensby_data('/project/galacticbulge/MDF_GCE_SMC_DEMC/data/Bensby_Data.tsv')

# Global GalGA object to be used for both computation and plotting
GalGA = None

os.makedirs(output_path, exist_ok=True)
os.makedirs(os.path.join(output_path, 'loss'), exist_ok=True)
os.makedirs(os.path.join(output_path, 'analysis'), exist_ok=True)

# Save/load walker history
def save_walker_history():
    if not hasattr(GalGA, 'walker_history'):
        return

    np.savez_compressed(
        os.path.join(output_path, 'walker_history.npz'),
        walker_ids=np.array(list(GalGA.walker_history.keys()), dtype=np.int32),
        histories=[np.array(h) for h in GalGA.walker_history.values()],
        mdf_data=np.array(GalGA.mdf_data, dtype=object),      # your [Fe/H] vs count
        alpha_data=np.array(GalGA.alpha_data, dtype=object),  # your α-distributions
        age_data=np.array(getattr(GalGA, 'age_data', []), dtype=object)
    )

    print("Walker history saved")

def load_walker_history():
    history_path = os.path.join(output_path, 'walker_history.npz')
    if not os.path.exists(history_path):
        return {}

    data = np.load(history_path, allow_pickle=True)
    walker_ids = data['walker_ids']
    histories = data['histories']
    
    walker_history = {}
    for i, walker_id in enumerate(walker_ids):
        walker_history[int(walker_id)] = histories[i]
    
    print("Walker history loaded")
    return walker_history



def run_ga(cp_manager):
    """Run the genetic algorithm with optional checkpointing."""
    global GalGA
    import numpy as _np

    # 0) Build GA object
    GalGA = Gal_GA.GalacticEvolutionGA(
        output_path=output_path,
        iniab_header=iniab_header,
        sn1a_header=sn1a_header,
        sigma_2_list=sigma_2_list,
        tmax_1_list=tmax_1_list,
        tmax_2_list=tmax_2_list,
        infall_timescale_1_list=infall_timescale_1_list,
        infall_timescale_2_list=infall_timescale_2_list,
        comp_array=comp_array,
        imf_array=imf_array,
        sfe_array=sfe_array,
        delta_sfe_array=delta_sfe_array,
        imf_upper_limits=imf_upper_limits,
        sn1a_assumptions=sn1a_assumptions,
        stellar_yield_assumptions=stellar_yield_assumptions,
        mgal_values=mgal_values,
        nb_array=nb_array,
        sn1a_rates=sn1a_rates,
        timesteps=timesteps,
        A1=A1,
        A2=A2,
        feh=feh,
        normalized_count=normalized_count,
        obs_age_data=obs_age_data,
        loss_metric=loss_metric,
        obs_age_data_loss_metric=obs_age_data_loss_metric,
        obs_age_data_target=obs_age_data_target,
        mdf_vs_age_weight=mdf_vs_age_weight,
        fancy_mutation=fancy_mutation,
        shrink_range=shrink_range,
        gaussian_sigma_scale=gaussian_sigma_scale,
        crossover_noise_fraction=crossover_noise_fraction,
        perturbation_strength=perturbation_strength,
        tournament_size=tournament_size,
        threshold=selection_threshold,
        cxpb=crossover_probability,
        mutpb=mutation_probability,
        physical_constraints_freq=physical_constraints_freq,
        exploration_steps=exploration_steps,
        PP=True,
        plot_mode=args.plot_mode
    )

    # 1) Init population & toolbox
    init_population, toolbox = GalGA.init_GenAl(population_size=popsize)

    # helpers
    def _invalidate(ind):
        try:
            if getattr(ind.fitness, "valid", False):
                del ind.fitness.values
        except Exception:
            pass

    def _tiny_jitter(ind, frac=1e-3):
        # jitter continuous genes (indices 5..14)
        for gi in range(5, len(ind)):
            try:
                x = float(ind[gi])
            except Exception:
                continue
            span = max(abs(x), 1.0) * frac
            ind[gi] = x + _np.random.normal(0.0, span)


    cp_data = cp_manager.load()
    start_gen = 0
    population = None
    num_generations = generations  # may bump if checkpoint is beyond target

    if cp_data:
        cp_gen   = int(cp_data.get("generation", -1))
        ga_state = dict(cp_data.get("ga_state", {}))
        full_pop = list(cp_data.get("population", []) or [])

        # Apply GA state EXACTLY as saved (do NOT scrub results/mdf/labels/etc.)
        GalGA.__dict__.update(ga_state)

        # Keep the full checkpoint population available for plotting/analysis
        # (nothing is thrown away)
        GalGA.checkpoint_population = full_pop[:]  # optional, for transparency/tools

        # --- MINIMAL CHANGE: choose ACTIVE walkers (top-by-fitness), else pad ---
        def _fit(ind):
            try:
                if getattr(ind.fitness, "valid", False) and hasattr(ind.fitness, "values"):
                    return float(ind.fitness.values[0])  # lower is better
            except Exception:
                pass
            return float("inf")  # invalid/unknown fitness sorted last

        if len(full_pop) >= popsize:
            ranked = sorted(full_pop, key=_fit)  
            print(f'reducing from {len(full_pop)} to {popsize}')
            population = ranked[:popsize]                # take best popsize
        else:
            ranked = sorted(full_pop, key=_fit)
            population = ranked[:]                       # take what exists (maybe 0..popsize-1)
            if population:
                seed = population[0]                     # best individual
                while len(population) < popsize:
                    clone = toolbox.clone(seed)
                    # tiny jitter on continuous genes so clones aren’t byte-identical
                    for gi in range(5, len(clone)):
                        try:
                            xv = float(clone[gi]); span = max(abs(xv), 1.0) * 1e-4
                            clone[gi] = xv + _np.random.normal(0.0, span)
                        except Exception:
                            pass
                    # mark clone for re-eval so at least something runs
                    try:
                        if getattr(clone.fitness, "valid", False):
                            del clone.fitness.values
                    except Exception:
                        pass
                    population.append(clone)
            else:
                # empty checkpoint population; fall back to initializer
                population = init_population


        # Size walker history to the ACTIVE population only
        GalGA.walker_history = {i: [] for i in range(len(population))}

        # Resume one step beyond the saved generation; ensure at least one gen will run
        start_gen = cp_gen + 1
        if start_gen >= num_generations:
            num_generations = start_gen + 1
            print(f"Extending generations to {num_generations} to ensure ≥1 generation runs after resume.")

    else:
        # Fresh run
        population = init_population
        GalGA.walker_history = {i: [] for i in range(len(population))}
        start_gen = 0


    # 3) RUN the GA (this always executes; no exit paths)
    GalGA.GenAl(
        population_size=popsize,
        num_generations=num_generations,
        population=population,
        toolbox=toolbox,
        checkpoint_manager=cp_manager,
        start_gen=start_gen,
        output_interval=output_interval,
    )

    smc_products = getattr(GalGA, "smc_demc_products", None)
    if smc_products:
        print("SMC-DEMC refinement summary:")
        print(f"  Ensemble shape: {smc_products['ensemble'].shape}")
        print(f"  Chains log: {smc_products['chains_path']}")
        print(f"  Samples: {smc_products['samples_path']}")
        legacy_path = smc_products.get('legacy_samples_path')
        if legacy_path and legacy_path != smc_products['samples_path']:
            print(f"  Legacy samples mirror: {legacy_path}")

    # 4) Save final results
    col_names = [
        'comp_idx', 'imf_idx', 'sn1a_idx', 'sy_idx', 'sn1ar_idx',
        'sigma_2', 't_1', 't_2', 'infall_1', 'infall_2',
        'sfe', 'delta_sfe', 'imf_upper', 'mgal', 'nb',
        'ks', 'ensemble', 'wrmse', 'mae', 'mape', 'huber',
        'cosine', 'log_cosh', 'fitness', 'age_meta_fitness', 'physics_penalty'
    ]

    results_df = pd.DataFrame(GalGA.results, columns=col_names) if GalGA.results else pd.DataFrame(columns=col_names)
    if 'loss' not in results_df.columns and not results_df.empty:
        results_df['loss'] = results_df[loss_metric]
        results_df.sort_values('loss', inplace=True)
        results_df.reset_index(drop=True, inplace=True)

    results_file = os.path.join(output_path, 'simulation_results.csv')
    results_df.to_csv(results_file, index=False)
    print(f"Results saved to: {results_file}")

    if not results_df.empty:
        best_model = results_df.iloc[0]
        print("Best model from results dataframe:")
        print(best_model)

    return results_file







def load_ga_for_plotting():
    """Load GA object for plotting only"""
    global GalGA
    
    # For plot-only mode, we create a minimal GalGA object that has the properties 
    # needed for plotting, but doesn't run any computations
    
    print(f"Loading existing results from {args.results_file}")
    
    # Make sure results file exists
    import os
    if not os.path.exists(args.results_file):
        print(f"Error: Results file {args.results_file} not found")
        sys.exit(1)
    
    # Initialize a basic GalGA object
    GalGA = Gal_GA.GalacticEvolutionGA(
        output_path=output_path,        
        iniab_header=iniab_header,
        sn1a_header=sn1a_header,
        sigma_2_list=sigma_2_list,
        tmax_1_list=tmax_1_list,
        tmax_2_list=tmax_2_list,    
        infall_timescale_1_list=infall_timescale_1_list,
        infall_timescale_2_list=infall_timescale_2_list,
        comp_array=comp_array,
        imf_array=imf_array,
        sfe_array=sfe_array,
        delta_sfe_array=delta_sfe_array,
        imf_upper_limits=imf_upper_limits,
        sn1a_assumptions=sn1a_assumptions,
        stellar_yield_assumptions=stellar_yield_assumptions,
        mgal_values=mgal_values,
        nb_array=nb_array,
        sn1a_rates=sn1a_rates,
        timesteps=timesteps,
        A1=A1,
        A2=A2,
        feh=feh,
        normalized_count=normalized_count,
        obs_age_data=obs_age_data,
        loss_metric=loss_metric,
        obs_age_data_loss_metric = obs_age_data_loss_metric,
        obs_age_data_target = obs_age_data_target,
        mdf_vs_age_weight = mdf_vs_age_weight,
        fancy_mutation=fancy_mutation,
        shrink_range=shrink_range,
        gaussian_sigma_scale=gaussian_sigma_scale,
        crossover_noise_fraction=crossover_noise_fraction,
        perturbation_strength=perturbation_strength,
        tournament_size=tournament_size,
        threshold=selection_threshold,
        cxpb=crossover_probability,
        mutpb=mutation_probability,
        physical_constraints_freq=physical_constraints_freq,
        exploration_steps=exploration_steps,
<<<<<<< HEAD
        PP=False  # Don't use parallel processing for plot-only
=======
        PP=False,  # Don't use parallel processing for plot-only
        plot_mode=args.plot_mode
>>>>>>> 88c44b14
    )
    
    # Load results from CSV
    try:
        df = pd.read_csv(args.results_file)
        
        # Extract results from the dataframe
        GalGA.results = df.values.tolist()
        
        # We need to generate some placeholder data for plotting functions
        # that require mdf_data and labels
        x_vals = np.linspace(-2, 1, 100)
        y_vals = np.zeros_like(x_vals)
        GalGA.mdf_data = [(x_vals, y_vals)]
        GalGA.labels = ["Placeholder"]
        
        # Create an empty walker_history
        GalGA.walker_history = {}
        
        # Check if log files or other data sources might have the actual MDFs
        # and walker history data, but this is beyond the scope of this example
        
        print(f"Loaded {len(df)} model results")
    
    except Exception as e:
        print(f"Error loading results: {e}")
        sys.exit(1)
    
    return args.results_file

if __name__ == "__main__":
    results_file = os.path.join(output_path, 'simulation_results.csv')

    make_history = True
    if make_history:
        results_file = checkpoint.run_with_checkpoint(run_ga, output_path)
        save_walker_history()
    else:
        load_ga_for_plotting()
        GalGA.walker_history = load_walker_history()

    # Generate all plots using the plotting module
    mdf_plotting.generate_all_plots(GalGA, feh, normalized_count, results_file)<|MERGE_RESOLUTION|>--- conflicted
+++ resolved
@@ -429,12 +429,8 @@
         mutpb=mutation_probability,
         physical_constraints_freq=physical_constraints_freq,
         exploration_steps=exploration_steps,
-<<<<<<< HEAD
         PP=False  # Don't use parallel processing for plot-only
-=======
-        PP=False,  # Don't use parallel processing for plot-only
-        plot_mode=args.plot_mode
->>>>>>> 88c44b14
+
     )
     
     # Load results from CSV
