--- conflicted
+++ resolved
@@ -1,4 +1,3 @@
-<<<<<<< HEAD
 # MDF_GCE_SMC_DEMC
 
 This repository runs the metallicity distribution function (MDF) galactic chemical evolution pipeline
@@ -52,5 +51,3 @@
 paths and filenames have been updated so they read from `SMC_DEMC/` by default.  The
 `GalacticEvolutionGA` class now delegates posterior sampling to `smc_demc.run_smc_demc`, ensuring a
 single implementation of the SMC-DEMC algorithm is used across the codebase.
-=======
->>>>>>> 98b5593f
