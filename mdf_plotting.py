--- conflicted
+++ resolved
@@ -959,7 +959,6 @@
 
     # Ensure directories exist
     ensure_dirs(GalGA.output_path)
-<<<<<<< HEAD
 
     try:
         df = pd.read_csv(results_file)
@@ -979,226 +978,7 @@
     print("Generating age-metallicity relation plots...")
     age_meta.plot_age_feh_detailed(GalGA, Fe_H, age_Joyce, age_Bensby, results_df=df if not df.empty else None, n_bins=10)
     age_meta.plot_age_metallicity_curves(GalGA, Fe_H, age_Joyce, age_Bensby, df if not df.empty else None)
-=======
-
-    minimal_mode = str(getattr(GalGA, "plot_mode", ""))
-    minimal_mode = minimal_mode.lower() == "posterior_minimal"
-    if minimal_mode:
-        print("Posterior-minimal plot mode enabled: skipping deprecated GA diagnostics.")
-
-    # Extract metrics for scatter plots and analysis products
-    sigma_2_vals, t_1_vals, t_2_vals, infall_1_vals, infall_2_vals, sfe_vals, delta_sfe_vals, imf_upper_vals, mgal_vals, nb_vals, metrics_dict, df = extract_metrics(results_file)
-
-    # 8. PCA degeneracy analysis
-    if minimal_mode:
-        print("Skipping PCA degeneracy analysis (posterior-minimal plot mode).")
-    else:
-        print("Generating PCA degeneracy analysis...")
-        try:
-            run_analysis(GalGA, results_file)
-        except Exception:
-            print("probably not enough samples yet...")
-
-    # 1. Plot MDF curves (existing)
-    plot_mdf_curves(GalGA, feh, normalized_count, df)
-
-    # 2. Plot Four-Panel Alpha Elements
-    print("Generating Four-Panel Alpha Elements plot...")
-    plot_four_panel_alpha(GalGA, Fe_H, Mg_Fe, Si_Fe, Ca_Fe, Ti_Fe, df)
-
-    print("Generating more physics plots...")
-    generate_physics_plots(GalGA, results_file=results_file)
-
-    if not minimal_mode:
-        # 3. 2D scatter plots
-        print("Generating 2D scatter plots...")
-
-        metric_name = 'fitness'
-        metric_vals = metrics_dict['fitness']
-
-
-        plot_corner_of_top_params(
-            GalGA,
-            results_file=results_file,
-            losscol='fitness',
-            top_k=8,
-            preferred_params=('sigma_2','t_1','t_2','infall_1','infall_2','sfe','nb','mgal'),
-            min_unique=20,
-            triangle='lower'
-        )
-
-
-
-        # === NEW: binned loss + delta + gradient + 1D marginals for key parameter pairs ===
-        analysis_dir = os.path.join(GalGA.output_path, 'analysis')
-        os.makedirs(analysis_dir, exist_ok=True)
-
-        # Key pairs we care about most
-        key_pairs = [
-            ('t_2', 'infall_2'),
-            ('sigma_2', 't_2'),
-            ('sigma_2', 'infall_2'),
-        ]
-
-        # 1D marginals (quick structure scans)
-        for p in {'t_2', 'infall_2', 'sigma_2'}:
-            if p in df.columns and 'fitness' in df.columns:
-                try:
-                    plot_marginal_loss(
-                        df, p, losscol='fitness', bins=50, agg='median',
-                        save_path=os.path.join(analysis_dir, f'marginal_{p}.png')
-                    )
-                except Exception as e:
-                    print(f"[marginal {p}] skipped: {e}")
-
-        # 2D binned surfaces + Δ-loss + gradient fields
-        for xcol, ycol in key_pairs:
-            if all(c in df.columns for c in [xcol, ycol, 'fitness']):
-                try:
-                    out_base = os.path.join(analysis_dir, f"binned_fitness_{xcol}_{ycol}")
-                    Z, xedges, yedges, N = plot_binned_loss(
-                        GalGA, df, xcol=xcol, ycol=ycol, losscol='fitness',
-                        bins=(50, 50), agg='median', min_per_bin=1, smooth_sigma=1.0,
-                        cmap='rainbow', save_path=out_base + ".png"
-                    )
-                    plot_delta_and_gradient(xcol, ycol,
-                        Z, xedges, yedges, save_prefix=out_base, quiver_step=3
-                    )
-                except Exception as e:
-                    print(f"[binned {xcol} vs {ycol}] skipped: {e}")
-            else:
-                missing = [c for c in [xcol, ycol, 'fitness'] if c not in df.columns]
-                print(f"[binned {xcol} vs {ycol}] missing columns: {missing}")
-
-
-
-
-        # ========== INFALL PARAMETERS ==========
-        # Second infall episode (most important)
-
-        plot_2d_scatter(GalGA, t_2_vals, infall_2_vals, metric_vals, metric_name + '_t2_infall2', xlabel='t_2 (Gyr)', ylabel='infall_2 (Gyr)')
-        plot_2d_scatter(GalGA, sigma_2_vals, infall_2_vals, metric_vals, metric_name + '_sigma2_infall2', xlabel='sigma_2', ylabel='infall_2 (Gyr)')
-        plot_2d_scatter(GalGA, sigma_2_vals, t_2_vals, metric_vals, metric_name + '_sigma2_t2', xlabel='sigma_2', ylabel='t_2 (Gyr)')
-
-        # First infall episode
-        plot_2d_scatter(GalGA, t_1_vals, infall_1_vals, metric_vals, metric_name + '_t1_infall1', xlabel='t_1 (Gyr)', ylabel='infall_1 (Gyr)')
-        plot_2d_scatter(GalGA, t_1_vals, infall_2_vals, metric_vals, metric_name + '_t1_infall2', xlabel='t_1 (Gyr)', ylabel='infall_2 (Gyr)')
-
-        # Cross-infall comparisons
-        plot_2d_scatter(GalGA, t_1_vals, t_2_vals, metric_vals, metric_name + '_t1_t2', xlabel='t_1 (Gyr)', ylabel='t_2 (Gyr)')
-        plot_2d_scatter(GalGA, infall_1_vals, infall_2_vals, metric_vals, metric_name + '_infall1_infall2', xlabel='infall_1 (Gyr)', ylabel='infall_2 (Gyr)')
-
-        # ========== STAR FORMATION EFFICIENCY ==========
-        plot_2d_scatter(GalGA, sfe_vals, delta_sfe_vals, metric_vals, metric_name + '_sfe_deltasfe', xlabel='SFE', ylabel='Delta SFE')
-        plot_2d_scatter(GalGA, sfe_vals, t_2_vals, metric_vals, metric_name + '_sfe_t2', xlabel='SFE', ylabel='t_2 (Gyr)')
-        plot_2d_scatter(GalGA, sfe_vals, sigma_2_vals, metric_vals, metric_name + '_sfe_sigma2', xlabel='SFE', ylabel='sigma_2')
-        plot_2d_scatter(GalGA, delta_sfe_vals, t_2_vals, metric_vals, metric_name + '_deltasfe_t2', xlabel='Delta SFE', ylabel='t_2 (Gyr)')
-        plot_2d_scatter(GalGA, delta_sfe_vals, infall_2_vals, metric_vals, metric_name + '_deltasfe_infall2', xlabel='Delta SFE', ylabel='infall_2 (Gyr)')
-
-        # ========== GALAXY MASS RELATIONS ==========
-        plot_2d_scatter(GalGA, mgal_vals, sfe_vals, metric_vals, metric_name + '_mgal_sfe', xlabel='M_gal (M_sun)', ylabel='SFE')
-        plot_2d_scatter(GalGA, mgal_vals, sigma_2_vals, metric_vals, metric_name + '_mgal_sigma2', xlabel='M_gal (M_sun)', ylabel='sigma_2')
-        plot_2d_scatter(GalGA, mgal_vals, t_2_vals, metric_vals, metric_name + '_mgal_t2', xlabel='M_gal (M_sun)', ylabel='t_2 (Gyr)')
-        plot_2d_scatter(GalGA, mgal_vals, infall_2_vals, metric_vals, metric_name + '_mgal_infall2', xlabel='M_gal (M_sun)', ylabel='infall_2 (Gyr)')
-
-        # ========== IMF AND STELLAR PARAMETERS ==========
-        plot_2d_scatter(GalGA, imf_upper_vals, sfe_vals, metric_vals, metric_name + '_imf_sfe', xlabel='IMF Upper (M_sun)', ylabel='SFE')
-        plot_2d_scatter(GalGA, imf_upper_vals, t_2_vals, metric_vals, metric_name + '_imf_t2', xlabel='IMF Upper (M_sun)', ylabel='t_2 (Gyr)')
-        plot_2d_scatter(GalGA, imf_upper_vals, mgal_vals, metric_vals, metric_name + '_imf_mgal', xlabel='IMF Upper (M_sun)', ylabel='M_gal (M_sun)')
-        plot_2d_scatter(GalGA, nb_vals, imf_upper_vals, metric_vals, metric_name + '_nb_imf', xlabel='SN1a per Solar Mass', ylabel='IMF Upper (M_sun)')
-
-        # ========== SN1A PARAMETERS ==========
-        plot_2d_scatter(GalGA, nb_vals, sfe_vals, metric_vals, metric_name + '_nb_sfe', xlabel='SN1a per Solar Mass', ylabel='SFE')
-        plot_2d_scatter(GalGA, nb_vals, t_2_vals, metric_vals, metric_name + '_nb_t2', xlabel='SN1a per Solar Mass', ylabel='t_2 (Gyr)')
-        plot_2d_scatter(GalGA, nb_vals, mgal_vals, metric_vals, metric_name + '_nb_mgal', xlabel='SN1a per Solar Mass', ylabel='M_gal (M_sun)')
-        plot_2d_scatter(GalGA, nb_vals, sigma_2_vals, metric_vals, metric_name + '_nb_sigma2', xlabel='SN1a per Solar Mass', ylabel='sigma_2')
-
-        # ========== INFALL-FOCUSED 3D PLOTS ==========
-        # Primary infall relationships
-        plot_3d_scatter(GalGA, sigma_2_vals, t_2_vals, infall_2_vals, metric_vals, metric_name + '_infall2_complete',
-                       xlabel='sigma_2', ylabel='t_2 (Gyr)', zlabel='infall_2 (Gyr)')
-        plot_3d_scatter(GalGA, t_1_vals, t_2_vals, infall_2_vals, metric_vals, metric_name + '_timing_comparison',
-                       xlabel='t_1 (Gyr)', ylabel='t_2 (Gyr)', zlabel='infall_2 (Gyr)')
-        plot_3d_scatter(GalGA, infall_1_vals, infall_2_vals, sigma_2_vals, metric_vals, metric_name + '_infall_timescales',
-                       xlabel='infall_1 (Gyr)', ylabel='infall_2 (Gyr)', zlabel='sigma_2')
-
-        # ========== SFE-FOCUSED 3D PLOTS ==========
-        plot_3d_scatter(GalGA, sfe_vals, delta_sfe_vals, infall_2_vals, metric_vals, metric_name + '_sfe_evolution',
-                       xlabel='SFE', ylabel='Delta SFE', zlabel='infall_2 (Gyr)')
-        plot_3d_scatter(GalGA, sfe_vals, t_1_vals, infall_2_vals, metric_vals, metric_name + '_sfe_timing',
-                       xlabel='SFE', ylabel='t_1 (Gyr)', zlabel='infall_2 (Gyr)')
-        plot_3d_scatter(GalGA, sfe_vals, t_2_vals, sigma_2_vals, metric_vals, metric_name + '_sfe_infall2_params',
-                       xlabel='SFE', ylabel='t_2 (Gyr)', zlabel='sigma_2')
-        plot_3d_scatter(GalGA, delta_sfe_vals, t_2_vals, infall_2_vals, metric_vals, metric_name + '_deltasfe_timing',
-                       xlabel='Delta SFE', ylabel='t_2 (Gyr)', zlabel='infall_2 (Gyr)')
-
-        # ========== GALAXY MASS-FOCUSED 3D PLOTS ==========
-        plot_3d_scatter(GalGA, mgal_vals, sfe_vals, infall_2_vals, metric_vals, metric_name + '_mgal_sfe_infall',
-                       xlabel='M_gal (M_sun)', ylabel='SFE', zlabel='infall_2 (Gyr)')
-        plot_3d_scatter(GalGA, mgal_vals, t_2_vals, sigma_2_vals, metric_vals, metric_name + '_mgal_infall2_params',
-                       xlabel='M_gal (M_sun)', ylabel='t_2 (Gyr)', zlabel='sigma_2')
-        plot_3d_scatter(GalGA, mgal_vals, sfe_vals, delta_sfe_vals, metric_vals, metric_name + '_mgal_sfe_evolution',
-                       xlabel='M_gal (M_sun)', ylabel='SFE', zlabel='Delta SFE')
-
-        # ========== STELLAR/IMF-FOCUSED 3D PLOTS ==========
-        plot_3d_scatter(GalGA, imf_upper_vals, sfe_vals, infall_2_vals, metric_vals, metric_name + '_imf_sfe_infall',
-                       xlabel='IMF Upper (M_sun)', ylabel='SFE', zlabel='infall_2 (Gyr)')
-        plot_3d_scatter(GalGA, nb_vals, imf_upper_vals, infall_2_vals, metric_vals, metric_name + '_stellar_params_infall',
-                       xlabel='SN1a per Solar Mass', ylabel='IMF Upper (M_sun)', zlabel='infall_2 (Gyr)')
-        plot_3d_scatter(GalGA, nb_vals, sfe_vals, t_2_vals, metric_vals, metric_name + '_sn1a_sfe_timing',
-                       xlabel='SN1a per Solar Mass', ylabel='SFE', zlabel='t_2 (Gyr)')
-
-        # ========== CROSS-PARAMETER EXPLORATION ==========
-        plot_3d_scatter(GalGA, sigma_2_vals, sfe_vals, mgal_vals, metric_vals, metric_name + '_sigma_sfe_mgal',
-                       xlabel='sigma_2', ylabel='SFE', zlabel='M_gal (M_sun)')
-        plot_3d_scatter(GalGA, t_1_vals, sfe_vals, delta_sfe_vals, metric_vals, metric_name + '_t1_sfe_evolution',
-                       xlabel='t_1 (Gyr)', ylabel='SFE', zlabel='Delta SFE')
-        plot_3d_scatter(GalGA, infall_1_vals, infall_2_vals, sfe_vals, metric_vals, metric_name + '_infall_timescales_sfe',
-                       xlabel='infall_1 (Gyr)', ylabel='infall_2 (Gyr)', zlabel='SFE')
-
-        # 5. Walker evolution plots
-        print("Generating walker evolution plots...")
-        param_names = ["sigma_2", "t_2", "infall_2", "sfe", "delta_sfe"]
-        param_indices = [5, 7, 9, 10, 11]
-        plot_walker_history(GalGA, GalGA.walker_history, param_names, param_indices)
-
-        # 6. Plot loss history for each walker
-        print("Generating walker loss history plots...")
-
-        for metric in ['ks', 'huber','cosine', 'log_cosh', 'fitness', 'age_meta_fitness', 'physics_penalty']:
-            plot_walker_loss_history(GalGA, GalGA.walker_history, results_file, loss_metric=metric)
-
-            plot_multiple_success_thresholds(GalGA, GalGA.walker_history, results_csv=results_file, thresholds=[0.01, 0.1, 0.001], loss_metric=metric)
-
-        # 7. Create 3D animation
-        #print("Generating 3D animation...")
-        #create_3d_animation(GalGA.walker_history, GalGA.output_path)
-
-        # Generate the omni info figure
-        print("Generating dashboard figure...")
-        plot_omni_info_figure(GalGA, Fe_H, age_Joyce, age_Bensby,
-                              Mg_Fe, Si_Fe, Ca_Fe, Ti_Fe,
-                              feh, normalized_count, df)
-
-
-        plot_omni_figure(GalGA, Fe_H, age_Joyce, age_Bensby,
-                          Mg_Fe, Si_Fe, Ca_Fe, Ti_Fe,
-                          feh, normalized_count, df)
-
-
-
-
-        print("Omni info figure generated!")
-
-        # FIXED: Import age_meta and pass DataFrame instead of string
-        # Pass the DataFrame (df) instead of the file path string (results_file)
-        age_meta.plot_age_feh_detailed(GalGA, Fe_H, age_Joyce, age_Bensby, results_df=df, n_bins=10)
-
-        print("Generating Age-Metallicity curves with residuals...")
-        age_meta.plot_age_metallicity_curves(GalGA, Fe_H, age_Joyce, age_Bensby, df)
-    else:
-        print("Posterior-minimal plot mode: skipping GA scatter, walker history, omni, and age-metallicity diagnostics.")
->>>>>>> 88c44b14
+
 
     plt.close('all')
 
